--- conflicted
+++ resolved
@@ -551,14 +551,7 @@
             self, material, qpt_ph_modes_json, mode_widths_json,
             expected_dos_json, ebins, kwargs):
         qpt_ph_modes = get_qpt_ph_modes_from_json(material, qpt_ph_modes_json)
-<<<<<<< HEAD
         mode_widths = get_mode_widths(get_fc_dir(), mode_widths_json)
-=======
-        with open(get_fc_path(mode_widths_json), 'r') as fp:
-            modw_dict = json.load(fp)
-        mode_widths = modw_dict['mode_widths']*ureg(
-            modw_dict['mode_widths_unit'])
->>>>>>> e49cf6a4
         dos = qpt_ph_modes.calculate_dos(
             ebins, mode_widths=mode_widths, **kwargs)
         expected_dos = get_expected_spectrum1d(expected_dos_json)
@@ -591,14 +584,7 @@
             self, material, qpt_ph_modes_json, mode_widths_json,
             mode_widths_min, ebins):
         qpt_ph_modes = get_qpt_ph_modes_from_json(material, qpt_ph_modes_json)
-<<<<<<< HEAD
         mode_widths = get_mode_widths(get_fc_dir(), mode_widths_json)
-=======
-        with open(get_fc_path(mode_widths_json), 'r') as fp:
-            modw_dict = json.load(fp)
-        mode_widths = modw_dict['mode_widths']*ureg(
-            modw_dict['mode_widths_unit'])
->>>>>>> e49cf6a4
         dos = qpt_ph_modes.calculate_dos(ebins, mode_widths=mode_widths,
                                       mode_widths_min=mode_widths_min)
         mode_widths = np.maximum(
@@ -663,14 +649,7 @@
             self, material, qpt_ph_modes_json, mode_widths_json,
             expected_pdos_json, ebins, kwargs):
         qpt_ph_modes = get_qpt_ph_modes_from_json(material, qpt_ph_modes_json)
-<<<<<<< HEAD
         mode_widths = get_mode_widths(get_fc_dir(), mode_widths_json)
-=======
-        with open(get_fc_path(mode_widths_json), 'r') as fp:
-            modw_dict = json.load(fp)
-        mode_widths = modw_dict['mode_widths']*ureg(
-            modw_dict['mode_widths_unit'])
->>>>>>> e49cf6a4
         pdos = qpt_ph_modes.calculate_pdos(
             ebins, mode_widths=mode_widths,
             weighting='coherent', **kwargs)
@@ -708,14 +687,7 @@
             self, material, qpt_ph_modes_json, mode_widths_json,
             expected_dos_json, ebins, kwargs):
         qpt_ph_modes = get_qpt_ph_modes_from_json(material, qpt_ph_modes_json)
-<<<<<<< HEAD
         mode_widths = get_mode_widths(get_fc_dir(), mode_widths_json)
-=======
-        with open(get_fc_path(mode_widths_json), 'r') as fp:
-            modw_dict = json.load(fp)
-        mode_widths = modw_dict['mode_widths']*ureg(
-            modw_dict['mode_widths_unit'])
->>>>>>> e49cf6a4
         summed_pdos = qpt_ph_modes.calculate_pdos(
             ebins, mode_widths=mode_widths, **kwargs).sum()
         expected_total_dos = get_expected_spectrum1d(expected_dos_json)
